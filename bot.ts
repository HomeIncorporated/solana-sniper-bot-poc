--- conflicted
+++ resolved
@@ -123,11 +123,7 @@
   }
 
   public async buy(accountId: PublicKey, poolState: LiquidityStateV4) {
-<<<<<<< HEAD
-    logger.trace(`${poolState.baseMint.toString()} - Processing buy...`);
-=======
-    logger.trace({ mint: poolState.baseMint }, `Processing new pool...`);
->>>>>>> 95ae801a
+    logger.trace(`${poolState.baseMint.toString()} - Processing new pool...`);
 
     if (this.config.useSnipeList && !this.snipeListCache?.isInList(poolState.baseMint.toString())) {
       logger.debug(`${poolState.baseMint.toString()} - Skipping buy because token is not in a snipe list`);
@@ -169,16 +165,10 @@
       if (!this.config.useSnipeList) {
         const match = await this.filterMatch(poolKeys);
 
-<<<<<<< HEAD
-      if (!match) {
-        logger.trace(`${poolKeys.baseMint.toString()} - Skipping buy because pool doesn't match filters`);
-        return;
-=======
         if (!match) {
-          logger.trace({ mint: poolKeys.baseMint.toString() }, `Skipping buy because pool doesn't match filters`);
+          logger.trace(`${poolKeys.baseMint.toString()} - Skipping buy because pool doesn't match filters`);
           return;
         }
->>>>>>> 95ae801a
       }
 
       for (let i = 0; i < this.config.maxBuyRetries; i++) {
