import {
  BlockhashWithExpiryBlockHeight,
  ComputeBudgetProgram,
  Connection,
  Keypair,
  PublicKey,
  TransactionMessage,
  VersionedTransaction,
} from '@solana/web3.js';
import {
  createAssociatedTokenAccountIdempotentInstruction,
  createCloseAccountInstruction,
  getAccount,
  getAssociatedTokenAddress,
  RawAccount,
  TOKEN_PROGRAM_ID,
} from '@solana/spl-token';
import { Liquidity, LiquidityPoolKeysV4, LiquidityStateV4, Percent, Token, TokenAmount } from '@raydium-io/raydium-sdk';
import { MarketCache, PoolCache, SnipeListCache } from './cache';
import { PoolFilters } from './filters';
import { TransactionExecutor } from './transactions';
import {
  createPoolKeys,
  JITO_BUNDLE_TRANSACTION_LIMIT,
  JITO_FEE_LAMPORTS,
  logger,
  NETWORK,
  SKIP_SELLING_IF_LOST_90PERCENT,
  sleep,
  TRANSACTION_EXECUTOR,
} from './helpers';
import { Mutex } from 'async-mutex';
import BN from 'bn.js';
import { WarpTransactionExecutor } from './transactions/warp-transaction-executor';
<<<<<<< HEAD
import bs58 from 'bs58';
import { Bundle } from 'jito-ts/dist/sdk/block-engine/types';
import { isError } from 'jito-ts/dist/sdk/block-engine/utils';
import { SearcherClient } from 'jito-ts/dist/sdk/block-engine/searcher';
=======
import { JitoTransactionExecutor } from './transactions/jito-rpc-transaction-executor';
>>>>>>> 91aa1645

export interface BotConfig {
  wallet: Keypair;
  checkRenounced: boolean;
  checkFreezable: boolean;
  checkBurned: boolean;
  minPoolSize: TokenAmount;
  maxPoolSize: TokenAmount;
  quoteToken: Token;
  quoteAmount: TokenAmount;
  quoteAta: PublicKey;
  oneTokenAtATime: boolean;
  useSnipeList: boolean;
  autoSell: boolean;
  autoBuyDelay: number;
  autoSellDelay: number;
  maxBuyRetries: number;
  maxSellRetries: number;
  unitLimit: number;
  unitPrice: number;
  takeProfit: number;
  stopLoss: number;
  buySlippage: number;
  sellSlippage: number;
  priceCheckInterval: number;
  priceCheckDuration: number;
  filterCheckInterval: number;
  filterCheckDuration: number;
  consecutiveMatchCount: number;
}

export class Bot {
  private readonly poolFilters: PoolFilters;

  // snipe list
  private readonly snipeListCache?: SnipeListCache;

  // one token at the time
  private readonly mutex: Mutex;
  private sellExecutionCount = 0;
  public readonly isWarp: boolean = false;
  public readonly isJito: boolean = false;
<<<<<<< HEAD
  tipAccounts: string[];
=======
>>>>>>> 91aa1645

  constructor(
    private readonly connection: Connection,
    private readonly marketStorage: MarketCache,
    private readonly poolStorage: PoolCache,
    private readonly txExecutor: TransactionExecutor,
    readonly config: BotConfig,
    private readonly jitoClient: SearcherClient,
  ) {
    this.isWarp = txExecutor instanceof WarpTransactionExecutor;
<<<<<<< HEAD
    this.isJito = TRANSACTION_EXECUTOR === 'jito';
    this.tipAccounts = [];
    this.getJitoTipAccounts();
=======
    this.isJito = txExecutor instanceof JitoTransactionExecutor;
>>>>>>> 91aa1645

    this.mutex = new Mutex();
    this.poolFilters = new PoolFilters(connection, {
      quoteToken: this.config.quoteToken,
      minPoolSize: this.config.minPoolSize,
      maxPoolSize: this.config.maxPoolSize,
    });

    if (this.config.useSnipeList) {
      this.snipeListCache = new SnipeListCache();
      this.snipeListCache.init();
    }
  }

  async getJitoTipAccounts() {
    this.tipAccounts = await this.jitoClient.getTipAccounts();
  }

  async validate() {
    try {
      await getAccount(this.connection, this.config.quoteAta, this.connection.commitment);
    } catch (error) {
      logger.error(
        `${this.config.quoteToken.symbol} token account not found in wallet: ${this.config.wallet.publicKey.toString()}`,
      );
      return false;
    }

    return true;
  }

  public async buy(accountId: PublicKey, poolState: LiquidityStateV4) {
    logger.trace(`${poolState.baseMint.toString()} - Processing new pool...`);

    if (this.config.useSnipeList && !this.snipeListCache?.isInList(poolState.baseMint.toString())) {
      logger.debug(`${poolState.baseMint.toString()} - Skipping buy because token is not in a snipe list`);
      return;
    }

    if (this.config.autoBuyDelay > 0) {
      logger.debug(`${poolState.baseMint.toString()} - Waiting for ${this.config.autoBuyDelay} ms before buy`);
      await sleep(this.config.autoBuyDelay);
    }

    if (this.config.oneTokenAtATime) {
      if (this.mutex.isLocked() || this.sellExecutionCount > 0) {
        logger.debug(`${poolState.baseMint.toString()} - Skipping buy because one token at a time is turned on and token is already being processed`);
        return;
      }

      await this.mutex.acquire();
    }

    try {
      const [market, mintAta] = await Promise.all([
        this.marketStorage.get(poolState.marketId.toString()),
        getAssociatedTokenAddress(poolState.baseMint, this.config.wallet.publicKey),
      ]);

      const poolKeys: LiquidityPoolKeysV4 = createPoolKeys(accountId, poolState, market);

      if (!this.config.useSnipeList) {
        const match = await this.filterMatch(poolKeys);

        if (!match) {
          logger.trace(`${poolKeys.baseMint.toString()} - Skipping buy because pool doesn't match filters`);
          return;
        }
      }

      for (let i = 0; i < this.config.maxBuyRetries; i++) {
        try {
          logger.info(
            { mint: poolState.baseMint.toString() },
            `Send buy transaction attempt: ${i + 1}/${this.config.maxBuyRetries}`,
          );
          const tokenOut = new Token(TOKEN_PROGRAM_ID, poolKeys.baseMint, poolKeys.baseDecimals);
          const result = await this.swap(
            poolKeys,
            this.config.quoteAta,
            mintAta,
            this.config.quoteToken,
            tokenOut,
            this.config.quoteAmount,
            this.config.buySlippage,
            this.config.wallet,
            'buy',
          );

          if (result.confirmed) {
            logger.info(
              {
                dex: `https://dexscreener.com/solana/${poolKeys.baseMint.toString()}?maker=${this.config.wallet.publicKey}`,
                mint: poolState.baseMint.toString(),
                signature: result.signature,
                url: `https://solscan.io/tx/${result.signature}?cluster=${NETWORK}`,
              },
              `Confirmed buy tx`,
            );

            break;
          }

          logger.info(
            {
              mint: poolState.baseMint.toString(),
              signature: result.signature,
              error: result.error,
            },
            `Error confirming buy tx`,
          );
        } catch (error) {
          logger.debug({ mint: poolState.baseMint.toString(), error }, `Error confirming buy transaction`);
        }
      }
    } catch (error) {
      logger.error({ mint: poolState.baseMint.toString(), error }, `Failed to buy token`);
    } finally {
      if (this.config.oneTokenAtATime) {
        this.mutex.release();
      }
    }
  }

  public async sell(accountId: PublicKey, rawAccount: RawAccount) {
    if (this.config.oneTokenAtATime) {
      this.sellExecutionCount++;
    }

    try {
      logger.trace({ mint: rawAccount.mint }, `Processing new token...`);

      const poolData = await this.poolStorage.get(rawAccount.mint.toString());

      if (!poolData) {
        logger.trace({ mint: rawAccount.mint.toString() }, `Token pool data is not found, can't sell`);
        return;
      }

      const tokenIn = new Token(TOKEN_PROGRAM_ID, poolData.state.baseMint, poolData.state.baseDecimal.toNumber());
      const tokenAmountIn = new TokenAmount(tokenIn, rawAccount.amount, true);

      if (tokenAmountIn.isZero()) {
        logger.info({ mint: rawAccount.mint.toString() }, `Empty balance, can't sell`);
        return;
      }

      if (this.config.autoSellDelay > 0) {
        logger.debug(`${rawAccount.mint} - Waiting for ${this.config.autoSellDelay} ms before sell`);
        await sleep(this.config.autoSellDelay);
      }

      const market = await this.marketStorage.get(poolData.state.marketId.toString());
      const poolKeys: LiquidityPoolKeysV4 = createPoolKeys(new PublicKey(poolData.id), poolData.state, market);

      const shouldStopSelling = await this.priceMatch(tokenAmountIn, poolKeys);
      if (shouldStopSelling) {
        logger.info(`${rawAccount.mint} - received stop selling signal. Price dropped more than 90%`)
        this.sellExecutionCount--;
        return
      }

      for (let i = 0; i < this.config.maxSellRetries; i++) {
        try {
          logger.info(`${rawAccount.mint} - Send sell transaction attempt: ${i + 1}/${this.config.maxSellRetries}`,);

          const result = await this.swap(
            poolKeys,
            accountId,
            this.config.quoteAta,
            tokenIn,
            this.config.quoteToken,
            tokenAmountIn,
            this.config.sellSlippage,
            this.config.wallet,
            'sell',
          );

          if (result.confirmed) {
            logger.info(
              {
                dex: `https://dexscreener.com/solana/${rawAccount.mint.toString()}?maker=${this.config.wallet.publicKey}`,
                mint: rawAccount.mint.toString(),
                signature: result.signature,
                url: `https://solscan.io/tx/${result.signature}?cluster=${NETWORK}`,
              },
              `Confirmed sell tx`,
            );
            break;
          }

          logger.info(
            {
              mint: rawAccount.mint.toString(),
              signature: result.signature,
              error: result?.error,
            },
            `Error confirming sell tx`,
          );
        } catch (error) {
          logger.debug({ mint: rawAccount.mint.toString(), error }, `Error confirming sell transaction`);
        }
      }
    } catch (error) {
      logger.error({ mint: rawAccount.mint.toString(), error }, `Failed to sell token`);
    } finally {
      if (this.config.oneTokenAtATime) {
        this.sellExecutionCount--;
      }
    }
  }

  // noinspection JSUnusedLocalSymbols
  private async swap(
    poolKeys: LiquidityPoolKeysV4,
    ataIn: PublicKey,
    ataOut: PublicKey,
    tokenIn: Token,
    tokenOut: Token,
    amountIn: TokenAmount,
    slippage: number,
    wallet: Keypair,
    direction: 'buy' | 'sell',
  ) {
    const slippagePercent = new Percent(slippage, 100);
    const poolInfo = await Liquidity.fetchInfo({
      connection: this.connection,
      poolKeys,
    });

    const computedAmountOut = Liquidity.computeAmountOut({
      poolKeys,
      poolInfo,
      amountIn,
      currencyOut: tokenOut,
      slippage: slippagePercent,
    });

    const { innerTransaction } = Liquidity.makeSwapFixedInInstruction(
      {
        poolKeys: poolKeys,
        userKeys: {
          tokenAccountIn: ataIn,
          tokenAccountOut: ataOut,
          owner: wallet.publicKey,
        },
        amountIn: amountIn.raw,
        minAmountOut: computedAmountOut.minAmountOut.raw,
      },
      poolKeys.version,
    );

<<<<<<< HEAD
    const getTransactionSwapMessage = (direction: 'buy' | 'sell', latestBlockhash: BlockhashWithExpiryBlockHeight, wallet: Keypair) => {
      return new TransactionMessage({
        payerKey: wallet.publicKey,
        recentBlockhash: latestBlockhash.blockhash,
        instructions: [
          ...(this.isWarp
            ? []
            : [
=======
    const messageV0 = new TransactionMessage({
      payerKey: wallet.publicKey,
      recentBlockhash: latestBlockhash.blockhash,
      instructions: [
        ...(this.isWarp || this.isJito
          ? []
          : [
>>>>>>> 91aa1645
              ComputeBudgetProgram.setComputeUnitPrice({ microLamports: this.config.unitPrice }),
              ComputeBudgetProgram.setComputeUnitLimit({ units: this.config.unitLimit }),
            ]),
          ...(direction === 'buy'
            ? [
              createAssociatedTokenAccountIdempotentInstruction(
                wallet.publicKey,
                ataOut,
                wallet.publicKey,
                tokenOut.mint,
              ),
            ]
            : []),
          ...innerTransaction.instructions,
          ...(direction === 'sell' ? [createCloseAccountInstruction(ataIn, wallet.publicKey, wallet.publicKey)] : []),
        ],
      }).compileToV0Message();
    };

    if (this.isJito) {
      logger.debug(`Executing Jito ${direction} transaction...`);

      let latestBlockhash = await this.connection.getLatestBlockhash();
      const messageV0 = getTransactionSwapMessage(direction, latestBlockhash, wallet);

      const transaction = new VersionedTransaction(messageV0);
      transaction.sign([wallet, ...innerTransaction.signers]);

      const signature = bs58.encode(transaction.signatures[0]);
      const newBundle = new Bundle([], JITO_BUNDLE_TRANSACTION_LIMIT);
      let bundles = [newBundle];

      let bundle = newBundle.addTransactions(
        transaction as VersionedTransaction,
      );

      if (isError(bundle)) {
        logger.error({ bundle }, `add tx to jito bundle error: ${bundle.message}`);
        throw bundle;
      }

      const randomTipAccount = this.tipAccounts[Math.floor(Math.random() * this.tipAccounts.length)];

      bundle = bundle.addTipTx(
        wallet,
        JITO_FEE_LAMPORTS,
        new PublicKey(randomTipAccount),
        latestBlockhash.blockhash,
      );

      if (isError(bundle)) {
        logger.error({ bundle }, `Add tip tx to Jito bundle error: ${bundle.message}`);
        throw bundle;
      }

      const resp = await this.jitoClient.sendBundle(bundles[0]);
      logger.debug(`Sent Jito bundle id: ${resp}`);
      logger.debug({ signature }, 'Confirming transaction...');

      const confirmation = await this.connection.confirmTransaction(
        {
          signature,
          lastValidBlockHeight: latestBlockhash.lastValidBlockHeight,
          blockhash: latestBlockhash.blockhash,
        },
        this.connection.commitment,
      );

      return { confirmed: !confirmation.value.err, signature, error: confirmation.value.err };
    }

    // if not jito, send as usual
    let latestBlockhash = await this.connection.getLatestBlockhash();
    const messageV0 = getTransactionSwapMessage(direction, latestBlockhash, wallet);
    const transaction = new VersionedTransaction(messageV0);
    transaction.sign([wallet, ...innerTransaction.signers]);

    const signature = await this.connection.sendRawTransaction(transaction.serialize(), {
      preflightCommitment: this.connection.commitment,
    });

    const confirmation = await this.connection.confirmTransaction(
      {
        signature,
        lastValidBlockHeight: latestBlockhash.lastValidBlockHeight,
        blockhash: latestBlockhash.blockhash,
      },
      this.connection.commitment,
    );

    return { confirmed: !confirmation.value.err, signature, error: confirmation.value.err };
  }

  private async filterMatch(poolKeys: LiquidityPoolKeysV4) {
    if (this.config.filterCheckInterval === 0 || this.config.filterCheckDuration === 0) {
      return true;
    }

    const timesToCheck = this.config.filterCheckDuration / this.config.filterCheckInterval;
    let timesChecked = 0;
    let matchCount = 0;

    do {
      try {
        const shouldBuy = await this.poolFilters.execute(poolKeys);

        if (shouldBuy) {
          matchCount++;

          if (this.config.consecutiveMatchCount <= matchCount) {
            logger.debug(`${poolKeys.baseMint.toString()} - Filter match ${matchCount}/${this.config.consecutiveMatchCount}`);
            return true;
          }
        } else {
          matchCount = 0;
        }

        await sleep(this.config.filterCheckInterval);
      } finally {
        timesChecked++;
      }
    } while (timesChecked < timesToCheck);

    return false;
  }

  private async priceMatch(amountIn: TokenAmount, poolKeys: LiquidityPoolKeysV4) {
    if (this.config.priceCheckDuration === 0 || this.config.priceCheckInterval === 0) {
      return;
    }

    const timesToCheck = this.config.priceCheckDuration / this.config.priceCheckInterval;
    const profitFraction = this.config.quoteAmount.mul(this.config.takeProfit).numerator.div(new BN(100));
    const profitAmount = new TokenAmount(this.config.quoteToken, profitFraction, true);
    const takeProfit = this.config.quoteAmount.add(profitAmount);

    const lossFraction = this.config.quoteAmount.mul(this.config.stopLoss).numerator.div(new BN(100));
    const lossAmount = new TokenAmount(this.config.quoteToken, lossFraction, true);
    const stopLoss = this.config.quoteAmount.subtract(lossAmount);
    const slippage = new Percent(this.config.sellSlippage, 100);
    let timesChecked = 0;

    do {
      try {
        const poolInfo = await Liquidity.fetchInfo({
          connection: this.connection,
          poolKeys,
        });

        const amountOut = Liquidity.computeAmountOut({
          poolKeys,
          poolInfo,
          amountIn: amountIn,
          currencyOut: this.config.quoteToken,
          slippage,
        }).amountOut;

        logger.debug(`${poolKeys.baseMint.toString()} - Current: ${amountOut.toFixed()} | Take profit: ${takeProfit.toFixed()} | Stop loss: ${stopLoss.toFixed()}`,);

        if (SKIP_SELLING_IF_LOST_90PERCENT) {
          const stopSellingFraction = this.config.quoteAmount.mul(90).numerator.div(new BN(100)); // 90%
          const stopSellingAmount = new TokenAmount(this.config.quoteToken, stopSellingFraction, true);
          if (amountOut.lt(stopSellingAmount)) {
            return true
          }
        }

        if (amountOut.lt(stopLoss)) {
          break;
        }

        if (amountOut.gt(takeProfit)) {
          break;
        }

        await sleep(this.config.priceCheckInterval);
      } catch (e) {
        logger.trace({ mint: poolKeys.baseMint.toString(), e }, `Failed to check token price`);
      } finally {
        timesChecked++;
      }
    } while (timesChecked < timesToCheck);
  }
}<|MERGE_RESOLUTION|>--- conflicted
+++ resolved
@@ -1,5 +1,4 @@
 import {
-  BlockhashWithExpiryBlockHeight,
   ComputeBudgetProgram,
   Connection,
   Keypair,
@@ -19,27 +18,11 @@
 import { MarketCache, PoolCache, SnipeListCache } from './cache';
 import { PoolFilters } from './filters';
 import { TransactionExecutor } from './transactions';
-import {
-  createPoolKeys,
-  JITO_BUNDLE_TRANSACTION_LIMIT,
-  JITO_FEE_LAMPORTS,
-  logger,
-  NETWORK,
-  SKIP_SELLING_IF_LOST_90PERCENT,
-  sleep,
-  TRANSACTION_EXECUTOR,
-} from './helpers';
+import { createPoolKeys, logger, NETWORK, sleep } from './helpers';
 import { Mutex } from 'async-mutex';
 import BN from 'bn.js';
 import { WarpTransactionExecutor } from './transactions/warp-transaction-executor';
-<<<<<<< HEAD
-import bs58 from 'bs58';
-import { Bundle } from 'jito-ts/dist/sdk/block-engine/types';
-import { isError } from 'jito-ts/dist/sdk/block-engine/utils';
-import { SearcherClient } from 'jito-ts/dist/sdk/block-engine/searcher';
-=======
 import { JitoTransactionExecutor } from './transactions/jito-rpc-transaction-executor';
->>>>>>> 91aa1645
 
 export interface BotConfig {
   wallet: Keypair;
@@ -82,10 +65,6 @@
   private sellExecutionCount = 0;
   public readonly isWarp: boolean = false;
   public readonly isJito: boolean = false;
-<<<<<<< HEAD
-  tipAccounts: string[];
-=======
->>>>>>> 91aa1645
 
   constructor(
     private readonly connection: Connection,
@@ -93,16 +72,9 @@
     private readonly poolStorage: PoolCache,
     private readonly txExecutor: TransactionExecutor,
     readonly config: BotConfig,
-    private readonly jitoClient: SearcherClient,
   ) {
     this.isWarp = txExecutor instanceof WarpTransactionExecutor;
-<<<<<<< HEAD
-    this.isJito = TRANSACTION_EXECUTOR === 'jito';
-    this.tipAccounts = [];
-    this.getJitoTipAccounts();
-=======
     this.isJito = txExecutor instanceof JitoTransactionExecutor;
->>>>>>> 91aa1645
 
     this.mutex = new Mutex();
     this.poolFilters = new PoolFilters(connection, {
@@ -115,10 +87,6 @@
       this.snipeListCache = new SnipeListCache();
       this.snipeListCache.init();
     }
-  }
-
-  async getJitoTipAccounts() {
-    this.tipAccounts = await this.jitoClient.getTipAccounts();
   }
 
   async validate() {
@@ -135,21 +103,24 @@
   }
 
   public async buy(accountId: PublicKey, poolState: LiquidityStateV4) {
-    logger.trace(`${poolState.baseMint.toString()} - Processing new pool...`);
+    logger.trace({ mint: poolState.baseMint }, `Processing new pool...`);
 
     if (this.config.useSnipeList && !this.snipeListCache?.isInList(poolState.baseMint.toString())) {
-      logger.debug(`${poolState.baseMint.toString()} - Skipping buy because token is not in a snipe list`);
+      logger.debug({ mint: poolState.baseMint.toString() }, `Skipping buy because token is not in a snipe list`);
       return;
     }
 
     if (this.config.autoBuyDelay > 0) {
-      logger.debug(`${poolState.baseMint.toString()} - Waiting for ${this.config.autoBuyDelay} ms before buy`);
+      logger.debug({ mint: poolState.baseMint }, `Waiting for ${this.config.autoBuyDelay} ms before buy`);
       await sleep(this.config.autoBuyDelay);
     }
 
     if (this.config.oneTokenAtATime) {
       if (this.mutex.isLocked() || this.sellExecutionCount > 0) {
-        logger.debug(`${poolState.baseMint.toString()} - Skipping buy because one token at a time is turned on and token is already being processed`);
+        logger.debug(
+          { mint: poolState.baseMint.toString() },
+          `Skipping buy because one token at a time is turned on and token is already being processed`,
+        );
         return;
       }
 
@@ -161,14 +132,13 @@
         this.marketStorage.get(poolState.marketId.toString()),
         getAssociatedTokenAddress(poolState.baseMint, this.config.wallet.publicKey),
       ]);
-
       const poolKeys: LiquidityPoolKeysV4 = createPoolKeys(accountId, poolState, market);
 
       if (!this.config.useSnipeList) {
         const match = await this.filterMatch(poolKeys);
 
         if (!match) {
-          logger.trace(`${poolKeys.baseMint.toString()} - Skipping buy because pool doesn't match filters`);
+          logger.trace({ mint: poolKeys.baseMint.toString() }, `Skipping buy because pool doesn't match filters`);
           return;
         }
       }
@@ -195,7 +165,6 @@
           if (result.confirmed) {
             logger.info(
               {
-                dex: `https://dexscreener.com/solana/${poolKeys.baseMint.toString()}?maker=${this.config.wallet.publicKey}`,
                 mint: poolState.baseMint.toString(),
                 signature: result.signature,
                 url: `https://solscan.io/tx/${result.signature}?cluster=${NETWORK}`,
@@ -251,23 +220,21 @@
       }
 
       if (this.config.autoSellDelay > 0) {
-        logger.debug(`${rawAccount.mint} - Waiting for ${this.config.autoSellDelay} ms before sell`);
+        logger.debug({ mint: rawAccount.mint }, `Waiting for ${this.config.autoSellDelay} ms before sell`);
         await sleep(this.config.autoSellDelay);
       }
 
       const market = await this.marketStorage.get(poolData.state.marketId.toString());
       const poolKeys: LiquidityPoolKeysV4 = createPoolKeys(new PublicKey(poolData.id), poolData.state, market);
 
-      const shouldStopSelling = await this.priceMatch(tokenAmountIn, poolKeys);
-      if (shouldStopSelling) {
-        logger.info(`${rawAccount.mint} - received stop selling signal. Price dropped more than 90%`)
-        this.sellExecutionCount--;
-        return
-      }
+      await this.priceMatch(tokenAmountIn, poolKeys);
 
       for (let i = 0; i < this.config.maxSellRetries; i++) {
         try {
-          logger.info(`${rawAccount.mint} - Send sell transaction attempt: ${i + 1}/${this.config.maxSellRetries}`,);
+          logger.info(
+            { mint: rawAccount.mint },
+            `Send sell transaction attempt: ${i + 1}/${this.config.maxSellRetries}`,
+          );
 
           const result = await this.swap(
             poolKeys,
@@ -298,7 +265,7 @@
             {
               mint: rawAccount.mint.toString(),
               signature: result.signature,
-              error: result?.error,
+              error: result.error,
             },
             `Error confirming sell tx`,
           );
@@ -341,6 +308,7 @@
       slippage: slippagePercent,
     });
 
+    const latestBlockhash = await this.connection.getLatestBlockhash();
     const { innerTransaction } = Liquidity.makeSwapFixedInInstruction(
       {
         poolKeys: poolKeys,
@@ -355,16 +323,6 @@
       poolKeys.version,
     );
 
-<<<<<<< HEAD
-    const getTransactionSwapMessage = (direction: 'buy' | 'sell', latestBlockhash: BlockhashWithExpiryBlockHeight, wallet: Keypair) => {
-      return new TransactionMessage({
-        payerKey: wallet.publicKey,
-        recentBlockhash: latestBlockhash.blockhash,
-        instructions: [
-          ...(this.isWarp
-            ? []
-            : [
-=======
     const messageV0 = new TransactionMessage({
       payerKey: wallet.publicKey,
       recentBlockhash: latestBlockhash.blockhash,
@@ -372,98 +330,28 @@
         ...(this.isWarp || this.isJito
           ? []
           : [
->>>>>>> 91aa1645
-              ComputeBudgetProgram.setComputeUnitPrice({ microLamports: this.config.unitPrice }),
-              ComputeBudgetProgram.setComputeUnitLimit({ units: this.config.unitLimit }),
-            ]),
-          ...(direction === 'buy'
-            ? [
-              createAssociatedTokenAccountIdempotentInstruction(
-                wallet.publicKey,
-                ataOut,
-                wallet.publicKey,
-                tokenOut.mint,
-              ),
-            ]
-            : []),
-          ...innerTransaction.instructions,
-          ...(direction === 'sell' ? [createCloseAccountInstruction(ataIn, wallet.publicKey, wallet.publicKey)] : []),
-        ],
-      }).compileToV0Message();
-    };
-
-    if (this.isJito) {
-      logger.debug(`Executing Jito ${direction} transaction...`);
-
-      let latestBlockhash = await this.connection.getLatestBlockhash();
-      const messageV0 = getTransactionSwapMessage(direction, latestBlockhash, wallet);
-
-      const transaction = new VersionedTransaction(messageV0);
-      transaction.sign([wallet, ...innerTransaction.signers]);
-
-      const signature = bs58.encode(transaction.signatures[0]);
-      const newBundle = new Bundle([], JITO_BUNDLE_TRANSACTION_LIMIT);
-      let bundles = [newBundle];
-
-      let bundle = newBundle.addTransactions(
-        transaction as VersionedTransaction,
-      );
-
-      if (isError(bundle)) {
-        logger.error({ bundle }, `add tx to jito bundle error: ${bundle.message}`);
-        throw bundle;
-      }
-
-      const randomTipAccount = this.tipAccounts[Math.floor(Math.random() * this.tipAccounts.length)];
-
-      bundle = bundle.addTipTx(
-        wallet,
-        JITO_FEE_LAMPORTS,
-        new PublicKey(randomTipAccount),
-        latestBlockhash.blockhash,
-      );
-
-      if (isError(bundle)) {
-        logger.error({ bundle }, `Add tip tx to Jito bundle error: ${bundle.message}`);
-        throw bundle;
-      }
-
-      const resp = await this.jitoClient.sendBundle(bundles[0]);
-      logger.debug(`Sent Jito bundle id: ${resp}`);
-      logger.debug({ signature }, 'Confirming transaction...');
-
-      const confirmation = await this.connection.confirmTransaction(
-        {
-          signature,
-          lastValidBlockHeight: latestBlockhash.lastValidBlockHeight,
-          blockhash: latestBlockhash.blockhash,
-        },
-        this.connection.commitment,
-      );
-
-      return { confirmed: !confirmation.value.err, signature, error: confirmation.value.err };
-    }
-
-    // if not jito, send as usual
-    let latestBlockhash = await this.connection.getLatestBlockhash();
-    const messageV0 = getTransactionSwapMessage(direction, latestBlockhash, wallet);
+            ComputeBudgetProgram.setComputeUnitPrice({ microLamports: this.config.unitPrice }),
+            ComputeBudgetProgram.setComputeUnitLimit({ units: this.config.unitLimit }),
+          ]),
+        ...(direction === 'buy'
+          ? [
+            createAssociatedTokenAccountIdempotentInstruction(
+              wallet.publicKey,
+              ataOut,
+              wallet.publicKey,
+              tokenOut.mint,
+            ),
+          ]
+          : []),
+        ...innerTransaction.instructions,
+        ...(direction === 'sell' ? [createCloseAccountInstruction(ataIn, wallet.publicKey, wallet.publicKey)] : []),
+      ],
+    }).compileToV0Message();
+
     const transaction = new VersionedTransaction(messageV0);
     transaction.sign([wallet, ...innerTransaction.signers]);
 
-    const signature = await this.connection.sendRawTransaction(transaction.serialize(), {
-      preflightCommitment: this.connection.commitment,
-    });
-
-    const confirmation = await this.connection.confirmTransaction(
-      {
-        signature,
-        lastValidBlockHeight: latestBlockhash.lastValidBlockHeight,
-        blockhash: latestBlockhash.blockhash,
-      },
-      this.connection.commitment,
-    );
-
-    return { confirmed: !confirmation.value.err, signature, error: confirmation.value.err };
+    return this.txExecutor.executeAndConfirm(transaction, wallet, latestBlockhash);
   }
 
   private async filterMatch(poolKeys: LiquidityPoolKeysV4) {
@@ -483,7 +371,10 @@
           matchCount++;
 
           if (this.config.consecutiveMatchCount <= matchCount) {
-            logger.debug(`${poolKeys.baseMint.toString()} - Filter match ${matchCount}/${this.config.consecutiveMatchCount}`);
+            logger.debug(
+              { mint: poolKeys.baseMint.toString() },
+              `Filter match ${matchCount}/${this.config.consecutiveMatchCount}`,
+            );
             return true;
           }
         } else {
@@ -530,15 +421,10 @@
           slippage,
         }).amountOut;
 
-        logger.debug(`${poolKeys.baseMint.toString()} - Current: ${amountOut.toFixed()} | Take profit: ${takeProfit.toFixed()} | Stop loss: ${stopLoss.toFixed()}`,);
-
-        if (SKIP_SELLING_IF_LOST_90PERCENT) {
-          const stopSellingFraction = this.config.quoteAmount.mul(90).numerator.div(new BN(100)); // 90%
-          const stopSellingAmount = new TokenAmount(this.config.quoteToken, stopSellingFraction, true);
-          if (amountOut.lt(stopSellingAmount)) {
-            return true
-          }
-        }
+        logger.debug(
+          { mint: poolKeys.baseMint.toString() },
+          `Take profit: ${takeProfit.toFixed()} | Stop loss: ${stopLoss.toFixed()} | Current: ${amountOut.toFixed()}`,
+        );
 
         if (amountOut.lt(stopLoss)) {
           break;
