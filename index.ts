import { MarketCache, PoolCache } from './cache';
import { Listeners } from './listeners';
import { Connection, KeyedAccountInfo, Keypair } from '@solana/web3.js';
import { LIQUIDITY_STATE_LAYOUT_V4, MARKET_STATE_LAYOUT_V3, Token, TokenAmount } from '@raydium-io/raydium-sdk';
import { AccountLayout, getAssociatedTokenAddressSync, RawAccount } from '@solana/spl-token';
import { Bot, BotConfig } from './bot';
import { DefaultTransactionExecutor, TransactionExecutor } from './transactions';
import {
  getToken,
  getWallet,
  logger,
  COMMITMENT_LEVEL,
  RPC_ENDPOINT,
  RPC_WEBSOCKET_ENDPOINT,
  PRE_LOAD_EXISTING_MARKETS,
  LOG_LEVEL,
  CHECK_IF_MUTABLE,
  CHECK_IF_MINT_IS_RENOUNCED,
  CHECK_IF_FREEZABLE,
  CHECK_IF_BURNED,
  QUOTE_MINT,
  MAX_POOL_SIZE,
  MIN_POOL_SIZE,
  QUOTE_AMOUNT,
  PRIVATE_KEY,
  USE_SNIPE_LIST,
  ONE_TOKEN_AT_A_TIME,
  AUTO_SELL_DELAY,
  MAX_SELL_RETRIES,
  AUTO_SELL,
  MAX_BUY_RETRIES,
  AUTO_BUY_DELAY,
  COMPUTE_UNIT_LIMIT,
  COMPUTE_UNIT_PRICE,
  CACHE_NEW_MARKETS,
  TAKE_PROFIT,
  STOP_LOSS,
  BUY_SLIPPAGE,
  SELL_SLIPPAGE,
  PRICE_CHECK_DURATION,
  PRICE_CHECK_INTERVAL,
  SNIPE_LIST_REFRESH_INTERVAL,
  TRANSACTION_EXECUTOR,
  CUSTOM_FEE,
  FILTER_CHECK_INTERVAL,
  FILTER_CHECK_DURATION,
  CONSECUTIVE_FILTER_MATCHES, JITO_API_PRIVATE_KEY, JITO_BLOCK_ENGINE_URL,
} from './helpers';
import { version } from './package.json';
import { WarpTransactionExecutor } from './transactions/warp-transaction-executor';
<<<<<<< HEAD
import bs58 from 'bs58';
import { searcherClient } from 'jito-ts/dist/sdk/block-engine/searcher';
=======
import { JitoTransactionExecutor } from './transactions/jito-rpc-transaction-executor';
>>>>>>> 91aa1645

const connection = new Connection(RPC_ENDPOINT, {
  wsEndpoint: RPC_WEBSOCKET_ENDPOINT,
  commitment: COMMITMENT_LEVEL,
});

const jitoApiKeypair = Keypair.fromSecretKey(bs58.decode(JITO_API_PRIVATE_KEY))
const jitoClient = searcherClient(JITO_BLOCK_ENGINE_URL, jitoApiKeypair);

function printDetails(wallet: Keypair, quoteToken: Token, bot: Bot) {
  logger.info(`  
                                        ..   :-===++++-     
                                .-==+++++++- =+++++++++-    
            ..:::--===+=.=:     .+++++++++++:=+++++++++:    
    .==+++++++++++++++=:+++:    .+++++++++++.=++++++++-.    
    .-+++++++++++++++=:=++++-   .+++++++++=:.=+++++-::-.    
     -:+++++++++++++=:+++++++-  .++++++++-:- =+++++=-:      
      -:++++++=++++=:++++=++++= .++++++++++- =+++++:        
       -:++++-:=++=:++++=:-+++++:+++++====--:::::::.        
        ::=+-:::==:=+++=::-:--::::::::::---------::.        
         ::-:  .::::::::.  --------:::..                    
          :-    .:.-:::.                                    

          WARP DRIVE ACTIVATED 🚀🐟
          Made with ❤️ by humans.
          Version: ${version}                                          
  `);

  const botConfig = bot.config;

  logger.info('------- CONFIGURATION START -------');
  logger.info(`Wallet: ${wallet.publicKey.toString()}`);

  logger.info('- Bot -');

  logger.info(
    `Using ${TRANSACTION_EXECUTOR} executer: ${bot.isWarp || bot.isJito || (TRANSACTION_EXECUTOR === 'default' ? true : false)}`,
  );
  if (bot.isWarp || bot.isJito) {
    logger.info(`${TRANSACTION_EXECUTOR} fee: ${CUSTOM_FEE}`);
  } else {
    logger.info(`Compute Unit limit: ${botConfig.unitLimit}`);
    logger.info(`Compute Unit price (micro lamports): ${botConfig.unitPrice}`);
  }

  logger.info(`Single token at the time: ${botConfig.oneTokenAtATime}`);
  logger.info(`Pre load existing markets: ${PRE_LOAD_EXISTING_MARKETS}`);
  logger.info(`Cache new markets: ${CACHE_NEW_MARKETS}`);
  logger.info(`Log level: ${LOG_LEVEL}`);

  logger.info('- Buy -');
  logger.info(`Buy amount: ${botConfig.quoteAmount.toFixed()} ${botConfig.quoteToken.name}`);
  logger.info(`Auto buy delay: ${botConfig.autoBuyDelay} ms`);
  logger.info(`Max buy retries: ${botConfig.maxBuyRetries}`);
  logger.info(`Buy amount (${quoteToken.symbol}): ${botConfig.quoteAmount.toFixed()}`);
  logger.info(`Buy slippage: ${botConfig.buySlippage}%`);

  logger.info('- Sell -');
  logger.info(`Auto sell: ${AUTO_SELL}`);
  logger.info(`Auto sell delay: ${botConfig.autoSellDelay} ms`);
  logger.info(`Max sell retries: ${botConfig.maxSellRetries}`);
  logger.info(`Sell slippage: ${botConfig.sellSlippage}%`);
  logger.info(`Price check interval: ${botConfig.priceCheckInterval} ms`);
  logger.info(`Price check duration: ${botConfig.priceCheckDuration} ms`);
  logger.info(`Take profit: ${botConfig.takeProfit}%`);
  logger.info(`Stop loss: ${botConfig.stopLoss}%`);

  logger.info('- Snipe list -');
  logger.info(`Snipe list: ${botConfig.useSnipeList}`);
  logger.info(`Snipe list refresh interval: ${SNIPE_LIST_REFRESH_INTERVAL} ms`);

  if (botConfig.useSnipeList) {
    logger.info('- Filters -');
    logger.info(`Filters are disabled when snipe list is on`);
  } else {
    logger.info('- Filters -');
    logger.info(`Filter check interval: ${botConfig.filterCheckInterval} ms`);
    logger.info(`Filter check duration: ${botConfig.filterCheckDuration} ms`);
    logger.info(`Consecutive filter matches: ${botConfig.consecutiveMatchCount}`);
    logger.info(`Check renounced: ${botConfig.checkRenounced}`);
    logger.info(`Check freezable: ${botConfig.checkFreezable}`);
    logger.info(`Check burned: ${botConfig.checkBurned}`);
    logger.info(`Min pool size: ${botConfig.minPoolSize.toFixed()}`);
    logger.info(`Max pool size: ${botConfig.maxPoolSize.toFixed()}`);
  }

  logger.info('------- CONFIGURATION END -------');

  logger.info('Bot is running! Press CTRL + C to stop it.');
}

const runListener = async () => {
  logger.level = LOG_LEVEL;
  logger.info('Bot is starting...');

  const marketCache = new MarketCache(connection);
  const poolCache = new PoolCache();
  let txExecutor: TransactionExecutor;

  switch (TRANSACTION_EXECUTOR) {
    case 'warp': {
      txExecutor = new WarpTransactionExecutor(CUSTOM_FEE);
      break;
    }
    case 'jito': {
      txExecutor = new JitoTransactionExecutor(CUSTOM_FEE, connection);
      break;
    }
    case 'jito': {
      // do nothing
      txExecutor = new DefaultTransactionExecutor(connection);
      break;
    }
    default: {
      txExecutor = new DefaultTransactionExecutor(connection);
      break;
    }
  }

  const wallet = getWallet(PRIVATE_KEY.trim());
  const quoteToken = getToken(QUOTE_MINT);
  const botConfig = <BotConfig>{
    wallet,
    quoteAta: getAssociatedTokenAddressSync(quoteToken.mint, wallet.publicKey),
    checkRenounced: CHECK_IF_MINT_IS_RENOUNCED,
    checkFreezable: CHECK_IF_FREEZABLE,
    checkBurned: CHECK_IF_BURNED,
    minPoolSize: new TokenAmount(quoteToken, MIN_POOL_SIZE, false),
    maxPoolSize: new TokenAmount(quoteToken, MAX_POOL_SIZE, false),
    quoteToken,
    quoteAmount: new TokenAmount(quoteToken, QUOTE_AMOUNT, false),
    oneTokenAtATime: ONE_TOKEN_AT_A_TIME,
    useSnipeList: USE_SNIPE_LIST,
    autoSell: AUTO_SELL,
    autoSellDelay: AUTO_SELL_DELAY,
    maxSellRetries: MAX_SELL_RETRIES,
    autoBuyDelay: AUTO_BUY_DELAY,
    maxBuyRetries: MAX_BUY_RETRIES,
    unitLimit: COMPUTE_UNIT_LIMIT,
    unitPrice: COMPUTE_UNIT_PRICE,
    takeProfit: TAKE_PROFIT,
    stopLoss: STOP_LOSS,
    buySlippage: BUY_SLIPPAGE,
    sellSlippage: SELL_SLIPPAGE,
    priceCheckInterval: PRICE_CHECK_INTERVAL,
    priceCheckDuration: PRICE_CHECK_DURATION,
    filterCheckInterval: FILTER_CHECK_INTERVAL,
    filterCheckDuration: FILTER_CHECK_DURATION,
    consecutiveMatchCount: CONSECUTIVE_FILTER_MATCHES,
  };

  const bot = await new Bot(connection, marketCache, poolCache, txExecutor, botConfig, jitoClient);
  const valid = await bot.validate();

  if (!valid) {
    logger.info('Bot is exiting...');
    process.exit(1);
  }

  if (PRE_LOAD_EXISTING_MARKETS) {
    await marketCache.init({ quoteToken });
  }

  const runTimestamp = Math.floor(new Date().getTime() / 1000);
  const listeners = new Listeners(connection);
  await listeners.start({
    walletPublicKey: wallet.publicKey,
    quoteToken,
    autoSell: AUTO_SELL,
    cacheNewMarkets: CACHE_NEW_MARKETS,
  });

  listeners.on('market', (updatedAccountInfo: KeyedAccountInfo) => {
    const marketState = MARKET_STATE_LAYOUT_V3.decode(updatedAccountInfo.accountInfo.data);
    marketCache.save(updatedAccountInfo.accountId.toString(), marketState);
  });

  listeners.on('pool', async (updatedAccountInfo: KeyedAccountInfo) => {
    const poolState = LIQUIDITY_STATE_LAYOUT_V4.decode(updatedAccountInfo.accountInfo.data);
    const poolOpenTime = parseInt(poolState.poolOpenTime.toString());
    const exists = await poolCache.get(poolState.baseMint.toString());

    if (!exists && poolOpenTime > runTimestamp) {
      poolCache.save(updatedAccountInfo.accountId.toString(), poolState);
      await bot.buy(updatedAccountInfo.accountId, poolState);
    }
  });

  listeners.on('wallet', async (updatedAccountInfo: KeyedAccountInfo) => {
    const accountData = AccountLayout.decode(updatedAccountInfo.accountInfo.data);

    if (accountData.mint.equals(quoteToken.mint)) {
      return;
    }

    await bot.sell(updatedAccountInfo.accountId, accountData as RawAccount);
  });

  printDetails(wallet, quoteToken, bot);
};

runListener();<|MERGE_RESOLUTION|>--- conflicted
+++ resolved
@@ -44,24 +44,16 @@
   CUSTOM_FEE,
   FILTER_CHECK_INTERVAL,
   FILTER_CHECK_DURATION,
-  CONSECUTIVE_FILTER_MATCHES, JITO_API_PRIVATE_KEY, JITO_BLOCK_ENGINE_URL,
+  CONSECUTIVE_FILTER_MATCHES,
 } from './helpers';
 import { version } from './package.json';
 import { WarpTransactionExecutor } from './transactions/warp-transaction-executor';
-<<<<<<< HEAD
-import bs58 from 'bs58';
-import { searcherClient } from 'jito-ts/dist/sdk/block-engine/searcher';
-=======
 import { JitoTransactionExecutor } from './transactions/jito-rpc-transaction-executor';
->>>>>>> 91aa1645
 
 const connection = new Connection(RPC_ENDPOINT, {
   wsEndpoint: RPC_WEBSOCKET_ENDPOINT,
   commitment: COMMITMENT_LEVEL,
 });
-
-const jitoApiKeypair = Keypair.fromSecretKey(bs58.decode(JITO_API_PRIVATE_KEY))
-const jitoClient = searcherClient(JITO_BLOCK_ENGINE_URL, jitoApiKeypair);
 
 function printDetails(wallet: Keypair, quoteToken: Token, bot: Bot) {
   logger.info(`  
@@ -160,11 +152,6 @@
     }
     case 'jito': {
       txExecutor = new JitoTransactionExecutor(CUSTOM_FEE, connection);
-      break;
-    }
-    case 'jito': {
-      // do nothing
-      txExecutor = new DefaultTransactionExecutor(connection);
       break;
     }
     default: {
@@ -205,7 +192,7 @@
     consecutiveMatchCount: CONSECUTIVE_FILTER_MATCHES,
   };
 
-  const bot = await new Bot(connection, marketCache, poolCache, txExecutor, botConfig, jitoClient);
+  const bot = await new Bot(connection, marketCache, poolCache, txExecutor, botConfig);
   const valid = await bot.validate();
 
   if (!valid) {
