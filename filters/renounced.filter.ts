import { Filter, FilterResult } from './pool-filters';
import { MintLayout } from '@solana/spl-token';
import { Connection } from '@solana/web3.js';
import { LiquidityPoolKeysV4 } from '@raydium-io/raydium-sdk';
import { logger } from '../helpers';

export class RenouncedFreezeFilter implements Filter {
  constructor(private readonly connection: Connection, private readonly checkRenounced: boolean, private readonly checkFreezable: boolean) {}

  async execute(poolKeys: LiquidityPoolKeysV4): Promise<FilterResult> {
    const errorMessage = [ this.checkRenounced ? 'mint' : undefined, this.checkFreezable ? 'freeze' : undefined ].filter((e) => e !== undefined);
    try {
      const accountInfo = await this.connection.getAccountInfo(poolKeys.baseMint, this.connection.commitment);
      if (!accountInfo?.data) {
<<<<<<< HEAD
        return { ok: false, message: `${poolKeys.baseMint.toString()} - Renounced -> Failed to fetch account data` };
      }

      const deserialize = MintLayout.decode(accountInfo.data);
      const renounced = deserialize.mintAuthorityOption === 0;
      return { ok: renounced, message: renounced ? undefined : `${poolKeys.baseMint.toString()} - Renounced -> Creator can mint more tokens` };
    } catch (e) {
      logger.error(`${poolKeys.baseMint.toString()} - Failed to check if mint is renounced`);
    }

    return { ok: false, message: `${poolKeys.baseMint.toString()} - Renounced -> Failed to check if mint is renounced` };
=======
        return { ok: false, message: 'RenouncedFreeze -> Failed to fetch account data' };
      }

      const deserialize = MintLayout.decode(accountInfo.data);
      const renounced = !this.checkRenounced || deserialize.mintAuthorityOption === 0;
      const freezable = !this.checkFreezable || deserialize.freezeAuthorityOption !== 0;

      const message = [ renounced ? undefined : 'mint', !freezable ? undefined : 'freeze' ].filter((e) => e !== undefined);
      const ok = renounced && !freezable;

      return { ok: ok, message: ok ? undefined : `RenouncedFreeze -> Creator can ${message.join(' and ')} tokens` };
    } catch (e) {
      logger.error({ mint: poolKeys.baseMint }, `RenouncedFreeze -> Failed to check if creator can ${errorMessage.join(' and ')} tokens`);
    }

    return { ok: false, message: `RenouncedFreeze -> Failed to check if creator can ${errorMessage.join(' and ')} tokens` };
>>>>>>> 95ae801a
  }
}<|MERGE_RESOLUTION|>--- conflicted
+++ resolved
@@ -12,20 +12,7 @@
     try {
       const accountInfo = await this.connection.getAccountInfo(poolKeys.baseMint, this.connection.commitment);
       if (!accountInfo?.data) {
-<<<<<<< HEAD
-        return { ok: false, message: `${poolKeys.baseMint.toString()} - Renounced -> Failed to fetch account data` };
-      }
-
-      const deserialize = MintLayout.decode(accountInfo.data);
-      const renounced = deserialize.mintAuthorityOption === 0;
-      return { ok: renounced, message: renounced ? undefined : `${poolKeys.baseMint.toString()} - Renounced -> Creator can mint more tokens` };
-    } catch (e) {
-      logger.error(`${poolKeys.baseMint.toString()} - Failed to check if mint is renounced`);
-    }
-
-    return { ok: false, message: `${poolKeys.baseMint.toString()} - Renounced -> Failed to check if mint is renounced` };
-=======
-        return { ok: false, message: 'RenouncedFreeze -> Failed to fetch account data' };
+        return { ok: false, message: `${poolKeys.baseMint.toString()} - RenouncedFreeze -> Failed to fetch account data` };
       }
 
       const deserialize = MintLayout.decode(accountInfo.data);
@@ -35,12 +22,11 @@
       const message = [ renounced ? undefined : 'mint', !freezable ? undefined : 'freeze' ].filter((e) => e !== undefined);
       const ok = renounced && !freezable;
 
-      return { ok: ok, message: ok ? undefined : `RenouncedFreeze -> Creator can ${message.join(' and ')} tokens` };
+      return { ok: ok, message: ok ? undefined : `${poolKeys.baseMint.toString()} - RenouncedFreeze -> Creator can ${message.join(' and ')} tokens` };
     } catch (e) {
-      logger.error({ mint: poolKeys.baseMint }, `RenouncedFreeze -> Failed to check if creator can ${errorMessage.join(' and ')} tokens`);
+      logger.error({ mint: poolKeys.baseMint }, `${poolKeys.baseMint.toString()} - RenouncedFreeze -> Failed to check if creator can ${errorMessage.join(' and ')} tokens`);
     }
 
-    return { ok: false, message: `RenouncedFreeze -> Failed to check if creator can ${errorMessage.join(' and ')} tokens` };
->>>>>>> 95ae801a
+    return { ok: false, message: `${poolKeys.baseMint.toString()} - RenouncedFreeze -> Failed to check if creator can ${errorMessage.join(' and ')} tokens` };
   }
 }