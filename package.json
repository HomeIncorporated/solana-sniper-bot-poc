--- conflicted
+++ resolved
@@ -1,12 +1,8 @@
 {
   "name": "warp-solana-bot",
   "author": "Filip Dundjer",
-<<<<<<< HEAD
-  "version": "1.1.0",
-=======
   "homepage": "https://warp.id",
   "version": "2.0.0",
->>>>>>> df38d332
   "scripts": {
     "start": "ts-node index.ts",
     "tsc": "tsc --noEmit"
