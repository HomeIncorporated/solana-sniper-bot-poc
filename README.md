<<<<<<< HEAD
# Solana Sniper Bot (Poc)

This code is written as proof of concept to demonstrate how we can buy new tokens immediately after the liquidity pool is open for trading.

The script listens to new Raydium USDC or SOL pools and buys tokens for a fixed amount in USDC/SOL. Depending on the speed of the RPC node, the purchase usually happens before the token is available on Raydium UI for swapping.

This is provided as is, for learning purposes.
=======

# Solana Trading Bot (Beta)
The Solana Trading Bot is a software tool designed to automate the buying and selling of tokens on the Solana blockchain. 
It is configured to execute trades based on predefined parameters and strategies set by the user. 

The bot can monitor market conditions in real-time, such as pool burn, mint renounced and other factors, and it will execute trades when these conditions are fulfilled.
>>>>>>> df38d332

## Setup
To run the script you need to:
- Create a new empty Solana wallet.
- Transfer some SOL to it.
<<<<<<< HEAD
- Convert some SOL to USDC or WSOL, depending on the configuration set below.
- Configure the script by updating the `.env.copy` file (remove the `.copy` from the file name when done). Update the file with your specific settings:
  - `PRIVATE_KEY`: Your wallet's private key.
  - `RPC_ENDPOINT`: HTTPS RPC endpoint for interacting with the Solana network.
  - `RPC_WEBSOCKET_ENDPOINT`: WebSocket RPC endpoint for real-time updates from the Solana network.
  - `QUOTE_MINT`: Specify the quote currency for pools to snipe (USDC or WSOL).
  - `QUOTE_AMOUNT`: Amount of quote currency used to buy each new token.
  - `COMMITMENT_LEVEL`: The commitment level of transactions (e.g., "finalized" for the highest level of security).
  - `USE_SNIPE_LIST`: Set to `true` to enable buying only tokens listed in `snipe-list.txt`.
  - `SNIPE_LIST_REFRESH_INTERVAL`: Interval in milliseconds to refresh the snipe list.
  - `CHECK_IF_MINT_IS_RENOUNCED`: Set to `true` to buy tokens only if their mint is renounced.
  - `MIN_POOL_SIZE`: The script will buy only if the pool size is greater than the specified amount (set to 0 to disable this check).
  - `MAX_POOL_SIZE`: Maximum pool size to target for buying tokens.
  - `ONE_TOKEN_AT_A_TIME`: Set to `true` to process buying one token at a time.
  - `RUG_CHECK`: Set to `true` to enable rug pull checks before buying.
  - `RUG_CHECK_WAIT_TIMEOUT_SECONDS`: Time in seconds to wait for rug pull check results.
  - `CHECK_PRICE_INTERVAL_SECONDS`: Interval in seconds for checking the token price when managing auto-sell conditions.
  - `BIRDEYE_API_KEY`: API key for accessing price check services.
  - `TAKE_PROFIT`: Percentage profit at which to take profit.
  - `STOP_LOSS`: Percentage loss at which to stop the loss.
  - `AUTO_SELL`: Set to `true` to enable automatic selling of tokens.
  - `MAX_SELL_RETRIES`: Maximum number of retries for selling a token.
  - `AUTO_SELL_DELAY`: Delay in milliseconds before auto-selling a token.
  - `MAX_BUY_RETRIES`: Maximum number of buy retries for each token.
  - `LOG_LEVEL`: Set logging level, e.g., "info", "debug", etc.
- Install dependencies by typing `npm install`.
- Run the script by typing `npm run buy` in the terminal.
=======
- Convert some SOL to USDC or WSOL.
  - You need USDC or WSOL depending on the configuration set below.
- Configure the script by updating `.env.copy` file (remove the .copy from the file name when done).
  - Check [Configuration](#configuration) section bellow
- Install dependencies by typing: `npm install`
- Run the script by typing: `npm run start` in terminal
>>>>>>> df38d332

You should see the following output:  
![output](readme/output.png)

<<<<<<< HEAD
## Snipe list
By default, script buys each token which has a new liquidity pool created and open for trading.
There are scenarios when you want to buy one specific token as soon as possible during the launch event.
To achieve this, you'll have to use snipe list.
- Change variable `USE_SNIPE_LIST` to `true`
- Add token mint addresses you wish to buy in `snipe-list.txt` file
  - Add each address as a new line

This will prevent script from buying everything, and instead it will buy just listed tokens.
You can update the list while script is running. Script will check for new values in specified interval (`SNIPE_LIST_REFRESH_INTERVAL`).

Pool must not exist before the script starts.
It will buy only when new pool is open for trading. If you want to buy token that will be launched in the future, make sure that script is running before the launch.

### Auto Sell
By default, auto sell is enabled. This feature sells the token immediately after it is bought if set to 0 delay. Configure it with:
- `AUTO_SELL_DELAY`: Number of milliseconds to wait before selling the token.
- `MAX_SELL_RETRIES`: Maximum number of attempts to sell the token.
- `TAKE_PROFIT` and `STOP_LOSS`: Percentage levels for taking profit and stopping losses.

### Advanced Trading Strategies
- `RUG_CHECK`: Enables rug pull check before buying. Set to `true` to activate.
- `RUG_CHECK_WAIT_TIMEOUT_SECONDS`: Time to wait for rug pull results.
- `CHECK_PRICE_INTERVAL_SECONDS`: Interval for checking the token price for auto sell conditions.

There is no guarantee that the token will be sold at a profit or even sold at all. The developer is not responsible for any losses incurred by using this feature.
=======
### Configuration

#### Wallet
- `PRIVATE_KEY` - Your wallet's private key.

#### Connection
- `RPC_ENDPOINT` - HTTPS RPC endpoint for interacting with the Solana network.
- `RPC_WEBSOCKET_ENDPOINT` - WebSocket RPC endpoint for real-time updates from the Solana network.
- `COMMITMENT_LEVEL`- The commitment level of transactions (e.g., "finalized" for the highest level of security).

#### Bot
- `LOG_LEVEL` - Set logging level, e.g., `info`, `debug`, `trace`, etc.
- `ONE_TOKEN_AT_A_TIME` - Set to `true` to process buying one token at a time.
- `COMPUTE_UNIT_LIMIT` - Compute limit used to calculate fees.
- `COMPUTE_UNIT_PRICE` - Compute price used to calculate fees.
- `PRE_LOAD_EXISTING_MARKETS` - Bot will load all existing markets in memory on start.
  - This option should not be used with public RPC.
- `CACHE_NEW_MARKETS` - Set to `true` to cache new markets.
  - This option should not be used with public RPC.
- `TRANSACTION_EXECUTOR` - Set to `warp` to use warp infrastructure for executing transactions
  - For more details checkout [warp](#warp-transactions-beta) section
- `WARP_FEE` - If using warp executor this value will be used for transaction fees instead of `COMPUTE_UNIT_LIMIT` and `COMPUTE_UNIT_LIMIT`
  - Minimum value is 0.0001 SOL, but we recommend using 0.006 SOL or above 
  - On top of this fee, minimal solana network fee will be applied

#### Buy
- `QUOTE_MINT` - Which pools to snipe, USDC or WSOL.
- `QUOTE_AMOUNT` - Amount used to buy each new token.
- `AUTO_BUY_DELAY` - Delay in milliseconds before buying a token.
- `MAX_BUY_RETRIES` - Maximum number of retries for buying a token.
- `BUY_SLIPPAGE` - Slippage %

#### Sell
- `AUTO_SELL` - Set to `true` to enable automatic selling of tokens.
  - If you want to manually sell bought tokens, disable this option.
- `MAX_SELL_RETRIES` - Maximum number of retries for selling a token.
- `AUTO_SELL_DELAY` -  Delay in milliseconds before auto-selling a token.
- `PRICE_CHECK_INTERVAL` - Interval in milliseconds for checking the take profit and stop loss conditions.
  - Set to zero to disable take profit and stop loss.
- `PRICE_CHECK_DURATION` - Time in milliseconds to wait for stop loss/take profit conditions.
  - If you don't reach profit or loss bot will auto sell after this time.
  - Set to zero to disable take profit and stop loss.
- `TAKE_PROFIT` - Percentage profit at which to take profit.
  - Take profit is calculated based on quote mint.
- `STOP_LOSS` - Percentage loss at which to stop the loss.
  - Stop loss is calculated based on quote mint.
- `SELL_SLIPPAGE` - Slippage %.

#### Filters
- `FILTER_CHECK_INTERVAL` - Interval in milliseconds for checking if pool match the filters.
  - Set to zero to disable filters.
- `FILTER_CHECK_DURATION` - Time in milliseconds to wait for pool to match the filters.
  - If pool doesn't match the filter buy will not happen.
  - Set to zero to disable filters.
- `CONSECUTIVE_FILTER_MATCHES` - How many times in a row pool needs to match the filters.
  - This is useful because when pool is burned (and rugged), other filters may not report the same behavior. eg. pool size may still have old value
- `USE_SNIPE_LIST` - Set to `true` to enable buying only tokens listed in `snipe-list.txt`.
  - Pool must not exist before the script starts.
- `SNIPE_LIST_REFRESH_INTERVAL` - Interval in milliseconds to refresh the snipe list.
- `CHECK_IF_MINT_IS_RENOUNCED` - Set to `true` to buy tokens only if their mint is renounced.
- `CHECK_IF_BURNED` - Set to `true` to buy tokens only if their liquidity pool is burned.
- `MIN_POOL_SIZE` - Bot will buy only if the pool size is greater than or equal the specified amount.
  - Set `0` to disable.
- `MAX_POOL_SIZE` - Bot will buy only if the pool size is less than or equal the specified amount.
  - Set `0` to disable.

## Warp transactions (beta)
In case you experience a lot of failed transactions or transaction performance is too slow, you can try using `warp` for executing transactions.
Warp is hosted service that executes transactions using integrations with third party providers.

Using warp for transactions supports the team behind this project.

### Security
When using warp, transaction is sent to the hosted service.
**Payload that is being sent will NOT contain your wallet private key**. Fee transaction is signed on your machine.
Each request is processed by hosted service and sent to third party provider.
**We don't store your transactions, nor we store your private key.**

Note: Warp transactions are disabled by default.

### Fees
When using warp for transactions, fee is distributed between developers of warp and third party providers.
In case TX fails, no fee will be taken from your account.
>>>>>>> df38d332

## Common issues
If you have an error which is not listed here, please create a new issue in this repository.
To collect more information on an issue, please change `LOG_LEVEL` to `debug`.

### Unsupported RPC node
- If you see following error in your log file:  
  `Error: 410 Gone:  {"jsonrpc":"2.0","error":{"code": 410, "message":"The RPC call or parameters have been disabled."}, "id": "986f3599-b2b7-47c4-b951-074c19842bad" }`  
  it means your RPC node doesn't support methods needed to execute script.
  - FIX: Change your RPC node. You can use Helius or Quicknode.

### No token account
- If you see following error in your log file:  
  `Error: No SOL token account found in wallet: `  
  it means that wallet you provided doesn't have USDC/WSOL token account.
  - FIX: Go to dex and swap some SOL to USDC/WSOL. For example when you swap sol to wsol you should see it in wallet as shown below:

![wsol](readme/wsol.png)

## Contact
[![](https://img.shields.io/discord/1201826085655023616?color=5865F2&logo=Discord&style=flat-square)](https://discord.gg/xYUETCA2aP)

- If you want to leave a tip, you can send it to the following address:
`7gm6BPQrSBaTAYaJheuRevBNXcmKsgbkfBCVSjBnt9aP`

- If you need custom features or assistance, feel free to contact the admin team on discord for dedicated support.

## Disclaimer

The Solana Trading Bot is provided as is, for learning purposes.
Trading cryptocurrencies and tokens involves risk, and past performance is not indicative of future results.
The use of this bot is at your own risk, and we are not responsible for any losses incurred while using the bot.<|MERGE_RESOLUTION|>--- conflicted
+++ resolved
@@ -1,92 +1,24 @@
-<<<<<<< HEAD
-# Solana Sniper Bot (Poc)
-
-This code is written as proof of concept to demonstrate how we can buy new tokens immediately after the liquidity pool is open for trading.
-
-The script listens to new Raydium USDC or SOL pools and buys tokens for a fixed amount in USDC/SOL. Depending on the speed of the RPC node, the purchase usually happens before the token is available on Raydium UI for swapping.
-
-This is provided as is, for learning purposes.
-=======
 
 # Solana Trading Bot (Beta)
 The Solana Trading Bot is a software tool designed to automate the buying and selling of tokens on the Solana blockchain. 
 It is configured to execute trades based on predefined parameters and strategies set by the user. 
 
 The bot can monitor market conditions in real-time, such as pool burn, mint renounced and other factors, and it will execute trades when these conditions are fulfilled.
->>>>>>> df38d332
 
 ## Setup
 To run the script you need to:
-- Create a new empty Solana wallet.
+- Create a new empty Solana wallet
 - Transfer some SOL to it.
-<<<<<<< HEAD
-- Convert some SOL to USDC or WSOL, depending on the configuration set below.
-- Configure the script by updating the `.env.copy` file (remove the `.copy` from the file name when done). Update the file with your specific settings:
-  - `PRIVATE_KEY`: Your wallet's private key.
-  - `RPC_ENDPOINT`: HTTPS RPC endpoint for interacting with the Solana network.
-  - `RPC_WEBSOCKET_ENDPOINT`: WebSocket RPC endpoint for real-time updates from the Solana network.
-  - `QUOTE_MINT`: Specify the quote currency for pools to snipe (USDC or WSOL).
-  - `QUOTE_AMOUNT`: Amount of quote currency used to buy each new token.
-  - `COMMITMENT_LEVEL`: The commitment level of transactions (e.g., "finalized" for the highest level of security).
-  - `USE_SNIPE_LIST`: Set to `true` to enable buying only tokens listed in `snipe-list.txt`.
-  - `SNIPE_LIST_REFRESH_INTERVAL`: Interval in milliseconds to refresh the snipe list.
-  - `CHECK_IF_MINT_IS_RENOUNCED`: Set to `true` to buy tokens only if their mint is renounced.
-  - `MIN_POOL_SIZE`: The script will buy only if the pool size is greater than the specified amount (set to 0 to disable this check).
-  - `MAX_POOL_SIZE`: Maximum pool size to target for buying tokens.
-  - `ONE_TOKEN_AT_A_TIME`: Set to `true` to process buying one token at a time.
-  - `RUG_CHECK`: Set to `true` to enable rug pull checks before buying.
-  - `RUG_CHECK_WAIT_TIMEOUT_SECONDS`: Time in seconds to wait for rug pull check results.
-  - `CHECK_PRICE_INTERVAL_SECONDS`: Interval in seconds for checking the token price when managing auto-sell conditions.
-  - `BIRDEYE_API_KEY`: API key for accessing price check services.
-  - `TAKE_PROFIT`: Percentage profit at which to take profit.
-  - `STOP_LOSS`: Percentage loss at which to stop the loss.
-  - `AUTO_SELL`: Set to `true` to enable automatic selling of tokens.
-  - `MAX_SELL_RETRIES`: Maximum number of retries for selling a token.
-  - `AUTO_SELL_DELAY`: Delay in milliseconds before auto-selling a token.
-  - `MAX_BUY_RETRIES`: Maximum number of buy retries for each token.
-  - `LOG_LEVEL`: Set logging level, e.g., "info", "debug", etc.
-- Install dependencies by typing `npm install`.
-- Run the script by typing `npm run buy` in the terminal.
-=======
 - Convert some SOL to USDC or WSOL.
   - You need USDC or WSOL depending on the configuration set below.
 - Configure the script by updating `.env.copy` file (remove the .copy from the file name when done).
   - Check [Configuration](#configuration) section bellow
 - Install dependencies by typing: `npm install`
 - Run the script by typing: `npm run start` in terminal
->>>>>>> df38d332
 
 You should see the following output:  
 ![output](readme/output.png)
 
-<<<<<<< HEAD
-## Snipe list
-By default, script buys each token which has a new liquidity pool created and open for trading.
-There are scenarios when you want to buy one specific token as soon as possible during the launch event.
-To achieve this, you'll have to use snipe list.
-- Change variable `USE_SNIPE_LIST` to `true`
-- Add token mint addresses you wish to buy in `snipe-list.txt` file
-  - Add each address as a new line
-
-This will prevent script from buying everything, and instead it will buy just listed tokens.
-You can update the list while script is running. Script will check for new values in specified interval (`SNIPE_LIST_REFRESH_INTERVAL`).
-
-Pool must not exist before the script starts.
-It will buy only when new pool is open for trading. If you want to buy token that will be launched in the future, make sure that script is running before the launch.
-
-### Auto Sell
-By default, auto sell is enabled. This feature sells the token immediately after it is bought if set to 0 delay. Configure it with:
-- `AUTO_SELL_DELAY`: Number of milliseconds to wait before selling the token.
-- `MAX_SELL_RETRIES`: Maximum number of attempts to sell the token.
-- `TAKE_PROFIT` and `STOP_LOSS`: Percentage levels for taking profit and stopping losses.
-
-### Advanced Trading Strategies
-- `RUG_CHECK`: Enables rug pull check before buying. Set to `true` to activate.
-- `RUG_CHECK_WAIT_TIMEOUT_SECONDS`: Time to wait for rug pull results.
-- `CHECK_PRICE_INTERVAL_SECONDS`: Interval for checking the token price for auto sell conditions.
-
-There is no guarantee that the token will be sold at a profit or even sold at all. The developer is not responsible for any losses incurred by using this feature.
-=======
 ### Configuration
 
 #### Wallet
@@ -170,7 +102,6 @@
 ### Fees
 When using warp for transactions, fee is distributed between developers of warp and third party providers.
 In case TX fails, no fee will be taken from your account.
->>>>>>> df38d332
 
 ## Common issues
 If you have an error which is not listed here, please create a new issue in this repository.
